--- conflicted
+++ resolved
@@ -656,13 +656,8 @@
         "quality:Security:PromptStability",
         "payload:jailbreak",
     ]
-<<<<<<< HEAD
-    bcp47 = "en"
+    lang = "en"
     tier = Tier.TIER_1
-=======
-    lang = "en"
-    tier = Probe.TIER_1
->>>>>>> de34f3fc
 
     def __init__(self, config_root=_config):
         super().__init__(config_root=config_root)
